--- conflicted
+++ resolved
@@ -1,11 +1,6 @@
 # K8ssandra Operator
 This is the Kubernetes operator for K8ssandra.
 
-<<<<<<< HEAD
-## Dependencies
-
-For information on the packaged dependencies of K8ssandra Operator and their licenses, check out our [open source report](https://app.fossa.com/reports/10e82f74-97fd-4b5b-8580-e71239757c1e).
-=======
 K8ssandra is a Kubernetes-based distribution of Apache Cassandra that includes several tools and components that automate and simplify configuring, managing, and operating a Cassandra cluster.
 
 K8ssandra includes the following components:
@@ -82,4 +77,7 @@
 Start or join a forum discussion at [forum.k8ssandra.io](https://forum.k8ssandra.io/).
 
 Join us on Discord [here](https://discord.gg/YewpWTYP0).
->>>>>>> d8abaf59
+
+## Dependencies
+
+For information on the packaged dependencies of K8ssandra Operator and their licenses, check out our [open source report](https://app.fossa.com/reports/10e82f74-97fd-4b5b-8580-e71239757c1e).