# K8ssandra Operator
<<<<<<< HEAD
=======

**[Documentation site](https://docs.k8ssandra.io/)**

This is the Kubernetes operator for K8ssandra.
>>>>>>> 895d27a2

**[Documentation site](https://docs.k8ssandra.io/)**

k8ssandra-operator is a turnkey solution to manage [Apache Cassandra](https://cassandra.apache.org/_/index.html) and [DSE](https://www.datastax.com/products/datastax-enterprise) on Kubernetes. Apache Cassandra is the premiere wide column NoSQL data store, offering low latency, geo-replication, and the capacity to store petabytes of data. Apache Cassandra is in use in 90% of the Fortune 500 in some capacity. 

DataStax Enterprise, DSE, is the DataStax distribution of Apache Cassandra, offering additional features such as advanced security, search, and graph, as well as features not yet available in Cassandra like vector search for generative AI applications.

k8ssandra-operator allows for the deployment of multiple Apache Cassandra datacenters, spanned over multiple Kubernetes clusters. The intention of this architecture is to provide geo-replication to enhance latency (by moving data closer to the end user) and availability (by providing multiple datacenters to serve requests in the event of a datacenter failure or network partition).

Apache Cassandra offers rack and failure zone aware data replication which is both replicated and sharded for performance and protection. 

It incorporates the following functionality;

### Deployment

Apache Cassandra can be deployed into multiple datacenters in separate regions or availability/failure zones. k8ssandra-operator makes this possible by enabling communication between multiple Kubernetes clusters and deploying Cassandra datacenters into them.

This distinguishes k8ssandra-operator from [cass-operator](https://github.com/k8ssandra/cass-operator) (which is used internally within k8ssandra-operator) which does not automate multi-region deployments.

A single k8ssandra-operator instance in a control plane cluster can manage many data plane DCs across multiple Kubernetes clusters, and split across multiple Cassandra clusters. Clusters of up to 1000 nodes have been [tested](https://dok.community/blog/1000-node-cassandra-cluster-on-amazons-eks/) and confirmed to perform well.

Advanced Cassandra features such as Change Data Capture (CDC) are supported and can be configured using Kubernetes manifests.

### Monitoring

Monitoring is a critical service in any distributed system, and k8ssandra-operator provides a rich suite of Apache Cassandra metrics via an [agent](https://github.com/k8ssandra/management-api-for-apache-cassandra) added to the Cassandra JVM. 

By integrating with [Vector](https://vector.dev/), k8ssandra-operator allows metrics to flow to a location of the user's choice, including an existing [Prometheus](https://prometheus.io/) or [Mimir](https://grafana.com/oss/mimir/) instance. A variety of other protocols and systems such as AMQP, Elasticsearch, Kafka, or Redis (see [here](https://vector.dev/docs/reference/configuration/sinks/) for a full list of integrations) are also supported.

Metrics pipelines can be configured using Kubernetes custom resources, allowing for the creation of multiple pipelines to support different use cases across many clusters.

Cassandra auditing and monitoring features such as full query logging are supported and can be configured direct from a K8ssandraCluster manifest.

### Repairs and data maintenance

Apache Cassandra requires regular maintenance to ensure data is replicated consistently across the cluster. k8ssandra-operator automates this process by running repairs on a regular schedule using [Reaper](https://cassandra-reaper.io/), a widely adopted solution for anti-entropy repairs in Cassandra maintained by the K8ssandra team.

Using k8ssandra-operator, you can use Kubernetes manifests to configure and monitor the success of repair schedules across many Cassandra datacenters and clusters.

### Backup and restore

k8ssandra-operator uses [Medusa](https://github.com/thelastpickle/cassandra-medusa) to enable backup of Cassandra's SSTables to cloud storage locations such as S3 buckets, GCS and Azure storage.

Backup and restore schedules can be configured using Kubernetes manifests, allowing for declarative, auditable management of backup and restore processes.

### Flexible APIs

[Stargate](https://stargate.io/) for Apache Cassandra offers advanced APIs including integration with the [Mongoose](https://mongoosejs.com/) object modelling framework for node.js, GraphQL, and REST. It can also enhance Cassandra's native CQL performance in some cluster topologies.

Using k8ssandra-operator, Stargate can be deployed and configured via simple Kubernetes manifests.

### Where to from here?

This documentation covers everything from install details, deployed components, configuration references, and guided outcome-based tasks. 

To install k8ssandra-operator start [here] ({{< relref "install/" >}}).

Be sure to leave us a <a class="github-button" href="https://github.com/k8ssandra/k8ssandra" data-icon="octicon-star" aria-label="Star k8ssandra/k8ssandra on GitHub">star</a> on Github!

## Architecture
The K8ssandra operator is being developed with multi-cluster support first and foremost in mind. It can be used seamlessly in single-cluster deployments as well.

K8ssandra Operator consists of a control plane and a data plane.
The control plane creates and manages object that exist only in the API server. The control plane does not deploy or manage pods. 

**Note:** The control plane can be installed in only one cluster, i.e., the control plane cluster. 

The data plane can be installed on any number of clusters. The control plane cluster can also function as the data plane.

The data plane deploys and manages pods. Moreover, the data plane may interact directly with the managed applications. For example, the operator calls the management-api to create keyspaces in Cassandra.

### Diagram

In this diagram you can see a small example of a multi-cluster deployment.

![](docs/static/images/k8ssandra-cluster-architecture.png)

### Requirements
It is required to have routable pod IPs between Kubernetes clusters; however this requirement may be relaxed in the future.

If you are running in a cloud provider, you can get routable IPs by installing the Kubernetes clusters in the same VPC.

If you run multiple kind clusters locally, you will have routable pod IPs assuming that they run on the same Docker network which is normally the case. We leverage this for our multi-cluster E2E tests.


<!--
This section needs to be moved elsewhere, probably a dedicated page of its own.

## Connecting to remote clusters
The control plane needs to establish client connections to remote cluster where the data plane runs. Credentials are provided via a [kubeconfig](https://kubernetes.io/docs/tasks/access-application-cluster/configure-access-multiple-clusters/) file that is stored in a Secret. That secret is then referenced via a `ClientConfig` custom resource.

A kubeconfig entry for a cluster hosted by a cloud provider with include an auth token for authenticated with the cloud provider. That token expires. If you use one of these kubeconfigs be aware that the operator will not be able to access the remote cluster once that token expires. For this reason it is recommended that you use the [create-clientconfig.sh](https://github.com/k8ssandra/k8ssandra-operator/blob/main/scripts/create-clientconfig.sh) script for configuring a connection to the remote cluster. This script is discussed in more detail in a later section.
-->

## Installing the operator
See the install [guide](https://docs.k8ssandra.io/install/).


## Contributing
For more info on getting involved with K8ssandra, please check out the [k8ssandra community](https://k8ssandra.io/community/) page.

The remainder of this section focuses on development of the operator itself.


## Community
Check out the full K8ssandra docs at [k8ssandra.io](https://k8ssandra.io/).

Start or join a forum discussion at [forum.k8ssandra.io](https://forum.k8ssandra.io/).

Join us on Discord [here](https://discord.gg/YewpWTYP0).

For anything specific to K8ssandra 1.x, please create the issue in the [k8ssandra](https://github.com/k8ssandra/k8ssandra) repo. 

## Development
See the development [guide](docs/development/README.md).

<img referrerpolicy="no-referrer-when-downgrade" src="https://static.scarf.sh/a.png?x-pxid=af8bf51c-d84e-43bf-875d-0c8f3b5169b9" /><|MERGE_RESOLUTION|>--- conflicted
+++ resolved
@@ -1,11 +1,7 @@
 # K8ssandra Operator
-<<<<<<< HEAD
-=======
 
-**[Documentation site](https://docs.k8ssandra.io/)**
 
 This is the Kubernetes operator for K8ssandra.
->>>>>>> 895d27a2
 
 **[Documentation site](https://docs.k8ssandra.io/)**
 
