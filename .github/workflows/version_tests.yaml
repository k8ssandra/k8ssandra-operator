name: kuttl multi-version tests

on:
  push:
    branches:
      - main
      - "release/**"
    paths-ignore:
      - "docs/**"
      - "CHANGELOG/**"
  pull_request:
    branches:
      - main
      - "release/**"
    paths-ignore:
      - "docs/**"
      - "CHANGELOG/**"

jobs:
  build_image:
    name: Build image
    runs-on: ubuntu-latest
    outputs:
      image_tag: ${{ steps.parse_image_tag.outputs.image_tag }}
    steps:
      - name: Check out code into the Go module directory
        uses: actions/checkout@v3
        if: github.event_name == 'pull_request'
        with:
          ref: ${{ github.event.pull_request.head.sha }}
      - uses: actions/checkout@v3
        if: github.event_name != 'pull_request'
      - name: Parse image version
        id: parse_image_tag
        run: echo "image_tag=$(yq eval '.images[0].newTag' config/deployments/default/kustomization.yaml)" >> $GITHUB_OUTPUT
      - name: Set up Docker Buildx
        uses: docker/setup-buildx-action@v1
      - name: Build Docker image
        id: docker_build
        uses: docker/build-push-action@v2
        with:
          file: Dockerfile
          context: .
          push: false
          tags: k8ssandra/k8ssandra-operator:latest,k8ssandra/k8ssandra-operator:${{ steps.parse_image_tag.outputs.image_tag }}
          platforms: linux/amd64
          cache-from: type=local,src=/tmp/.buildx-cache
          cache-to: type=local,dest=/tmp/.buildx-cache
          outputs: type=docker,dest=/tmp/k8ssandra-k8ssandra-operator.tar
      - name: Upload k8ssandra-operator image
        uses: actions/upload-artifact@v3
        with:
          name: k8ssandra-operator
          path: /tmp/k8ssandra-k8ssandra-operator.tar
  run_kuttl_test:
    runs-on: ubuntu-latest
    needs: [build_image]
    name: Run kuttl tests
    strategy:
      matrix:
        k8s_version:
          - "1.21"
          - "1.22"
          - "1.23"
        serverVersion:
          - 3.11.14
          - 4.0.3
        kuttl-test:
          - test-cassandra-versions
    steps:
      - name: Check out code into the Go module directory
        uses: actions/checkout@v3
        if: github.event_name == 'pull_request'
        with:
          ref: ${{ github.event.pull_request.head.sha }}
      - uses: actions/checkout@v3
        if: github.event_name != 'pull_request'
      - name: Set up Go
        uses: actions/setup-go@v3
        with:
          go-version-file: 'go.mod'
          cache: true
      - name: Kind kube-proxy issue workaround
        run: sudo sysctl net/netfilter/nf_conntrack_max=524288
      - name: Download k8ssandra-operator image
        uses: actions/download-artifact@v3
        with:
          name: k8ssandra-operator
          path: /tmp
      - name: Load Docker images
        run: |
          docker load --input /tmp/k8ssandra-k8ssandra-operator.tar
      - name: Install kustomize
        uses: imranismail/setup-kustomize@v2
        with:
          kustomize-version: 4.x
      - name: Log kustomize version
        run: kustomize version
      - name: Install kuttl
        run: |
          make install-kuttl
      - name: Create kind cluster
        run: |
          kind create cluster --name k8ssandra-0 --config ./test/kuttl/config/kind/w3k${{ matrix.k8s_version }}.yaml
          make cert-manager
<<<<<<< HEAD
          make IMG="k8ssandra/k8ssandra-operator:latest" kind-load-image
=======
          make IMG="k8ssandra/k8ssandra-operator:${{ needs.build_image.outputs.image_tag }}" kind-load-image
>>>>>>> 6315b05c
      - name: Run kuttl test
        run: |
          # We are running tests against k8s 1.21
          # Additional versions must be added in kind config files under ./test/config/kind
<<<<<<< HEAD

          # Currently we aren't using the kuttl-test Makefile target while trying to iron out the
          # release process. The following changes have been made to stay as close as possible
          # to the existing behavior with kuttl tests while supporting the ability to use a release
          # image tag of the operator.

=======

          # Currently we aren't using the kuttl-test Makefile target while trying to iron out the
          # release process. The following changes have been made to stay as close as possible
          # to the existing behavior with kuttl tests while supporting the ability to use a release
          # image tag of the operator.
          
>>>>>>> 6315b05c
          SERVERVERSION=${{ matrix.serverVersion }} ./bin/kubectl-kuttl test --kind-context=k8ssandra-0 --start-kind=false --test ${{ matrix.kuttl-test }}
      - name: Delete kind cluster
        run: |
          kind delete cluster --name k8ssandra-0<|MERGE_RESOLUTION|>--- conflicted
+++ resolved
@@ -103,30 +103,17 @@
         run: |
           kind create cluster --name k8ssandra-0 --config ./test/kuttl/config/kind/w3k${{ matrix.k8s_version }}.yaml
           make cert-manager
-<<<<<<< HEAD
-          make IMG="k8ssandra/k8ssandra-operator:latest" kind-load-image
-=======
           make IMG="k8ssandra/k8ssandra-operator:${{ needs.build_image.outputs.image_tag }}" kind-load-image
->>>>>>> 6315b05c
       - name: Run kuttl test
         run: |
           # We are running tests against k8s 1.21
           # Additional versions must be added in kind config files under ./test/config/kind
-<<<<<<< HEAD
 
           # Currently we aren't using the kuttl-test Makefile target while trying to iron out the
           # release process. The following changes have been made to stay as close as possible
           # to the existing behavior with kuttl tests while supporting the ability to use a release
           # image tag of the operator.
 
-=======
-
-          # Currently we aren't using the kuttl-test Makefile target while trying to iron out the
-          # release process. The following changes have been made to stay as close as possible
-          # to the existing behavior with kuttl tests while supporting the ability to use a release
-          # image tag of the operator.
-          
->>>>>>> 6315b05c
           SERVERVERSION=${{ matrix.serverVersion }} ./bin/kubectl-kuttl test --kind-context=k8ssandra-0 --start-kind=false --test ${{ matrix.kuttl-test }}
       - name: Delete kind cluster
         run: |
