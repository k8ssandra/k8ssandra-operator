name: kuttl tests

on:
  push:
    branches:
      - main
      - 'release/**'
    paths-ignore:
      - 'docs/**'
      - 'CHANGELOG/**'
  pull_request:
    branches: [ main ]
    paths-ignore:
      - 'docs/**'
      - 'CHANGELOG/**'

jobs:
  build_image:
    name: Build image
    runs-on: ubuntu-latest
    steps:
      - name: Check out code into the Go module directory
        uses: actions/checkout@v2
        if: github.event_name == 'pull_request'
        with:
          ref: ${{ github.event.pull_request.head.sha }}
      - uses: actions/checkout@v2
        if: github.event_name != 'pull_request'
      - name: Set up Docker Buildx
        uses: docker/setup-buildx-action@v1
      - name: Cache Docker layers
        uses: actions/cache@v2
        with:
          path: /tmp/.buildx-cache
          key: ${{ runner.os }}-buildx-${{ github.sha }}
          restore-keys: |
            ${{ runner.os }}-buildx-  uses: docker/setup-buildx-action@v1
      - name: Build Docker image
        id: docker_build
        uses: docker/build-push-action@v2
        with:
          file: Dockerfile
          context: .
          push: false
          tags: k8ssandra/k8ssandra-operator:latest
          platforms: linux/amd64
          cache-from: type=local,src=/tmp/.buildx-cache
          cache-to: type=local,dest=/tmp/.buildx-cache
          outputs: type=docker,dest=/tmp/k8ssandra-k8ssandra-operator.tar
      - name: Upload k8ssandra-operator image
        uses: actions/upload-artifact@v2
        with:
          name: k8ssandra-operator
          path: /tmp/k8ssandra-k8ssandra-operator.tar
  run_kuttl_test:
    runs-on: ubuntu-latest
    needs: [build_image]
    name: Run kuttl tests
    strategy:
      matrix:
        k8s_version: ["1.21"]
        kuttl-test:
        - test-servicemonitors
        - test-config-control-plane
        - test-user-defined-ns
    steps:
    - name: Check out code into the Go module directory
      uses: actions/checkout@v2
      if: github.event_name == 'pull_request'
      with:
        ref: ${{ github.event.pull_request.head.sha }}
    - uses: actions/checkout@v2
      if: github.event_name != 'pull_request'
    - name: Set up Go 1.16
      uses: actions/setup-go@v1
      with:
        go-version: 1.16
    - uses: actions/cache@v2
      with:
        path: ~/go/pkg/mod
        key: ${{ runner.os }}-go-${{ hashFiles('**/go.sum') }}
        restore-keys: |
          ${{ runner.os }}-go-
    - name: Cache Docker layers
      uses: actions/cache@v2
      with:
        path: /tmp/.buildx-cache
        key: ${{ runner.os }}-buildx-${{ github.sha }}
        restore-keys: |
          ${{ runner.os }}-buildx-  uses: docker/setup-buildx-action@v1
    - name: Kind kube-proxy issue workaround
      run: sudo sysctl net/netfilter/nf_conntrack_max=524288
    - name: Download k8ssandra-operator image
      uses: actions/download-artifact@v2
      with:
        name: k8ssandra-operator
        path: /tmp
    - name: Load Docker images
      run: |
        docker load --input /tmp/k8ssandra-k8ssandra-operator.tar
    - name: install kustomize
      run: |
        make kustomize
    - name: Run kuttl-test
      run: |
        # We are running tests against k8s 1.20 - 1.22 currently. 
        # Additional versions must be added in kind config files under ./test/config/kind

        # Currently we aren't using the kuttl-test Makefile target while trying to iron out the
        # release process. The following changes have been made to stay as close as possible
        # to the existing behavior with kuttl tests while supporting the ability to use a release
        # image tag of the operator.
        
        make install-kuttl
        kind create cluster --name k8ssandra-0 --config ./test/kuttl/config/kind/w3k${{ matrix.k8s_version }}.yaml
        make IMG="k8ssandra/k8ssandra-operator:latest" kind-load-image
<<<<<<< HEAD
        ./bin/kubectl-kuttl test --kind-context=k8ssandra-0 --start-kind=false --test test-servicemonitors
        kind delete cluster --name k8ssandra-0
        kind create cluster --name k8ssandra-0 --config ./test/kuttl/config/kind/w3k${{ matrix.k8s_version }}.yaml
        make IMG="k8ssandra/k8ssandra-operator:latest" kind-load-image
        ./bin/kubectl-kuttl test --kind-context=k8ssandra-0 --start-kind=false --test test-config-control-plane
        ./bin/kubectl-kuttl test --start-kind=false --test test-all-deployments
=======
        ./bin/kubectl-kuttl test --kind-context=k8ssandra-0 --start-kind=false --test ${{ matrix.kuttl-test }}
        kind delete cluster --name k8ssandra-0
>>>>>>> 89128fb1
<|MERGE_RESOLUTION|>--- conflicted
+++ resolved
@@ -63,6 +63,7 @@
         - test-servicemonitors
         - test-config-control-plane
         - test-user-defined-ns
+        - test-all-deployments
     steps:
     - name: Check out code into the Go module directory
       uses: actions/checkout@v2
@@ -114,14 +115,5 @@
         make install-kuttl
         kind create cluster --name k8ssandra-0 --config ./test/kuttl/config/kind/w3k${{ matrix.k8s_version }}.yaml
         make IMG="k8ssandra/k8ssandra-operator:latest" kind-load-image
-<<<<<<< HEAD
-        ./bin/kubectl-kuttl test --kind-context=k8ssandra-0 --start-kind=false --test test-servicemonitors
-        kind delete cluster --name k8ssandra-0
-        kind create cluster --name k8ssandra-0 --config ./test/kuttl/config/kind/w3k${{ matrix.k8s_version }}.yaml
-        make IMG="k8ssandra/k8ssandra-operator:latest" kind-load-image
-        ./bin/kubectl-kuttl test --kind-context=k8ssandra-0 --start-kind=false --test test-config-control-plane
-        ./bin/kubectl-kuttl test --start-kind=false --test test-all-deployments
-=======
         ./bin/kubectl-kuttl test --kind-context=k8ssandra-0 --start-kind=false --test ${{ matrix.kuttl-test }}
-        kind delete cluster --name k8ssandra-0
->>>>>>> 89128fb1
+        kind delete cluster --name k8ssandra-0