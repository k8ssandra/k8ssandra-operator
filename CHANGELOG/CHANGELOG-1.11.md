# Changelog

Changelog for the K8ssandra Operator, new PRs should update the `unreleased` section below with entries describing the changes like:

```markdown
* [CHANGE]
* [FEATURE]
* [ENHANCEMENT]
* [BUGFIX]
* [DOCS]
* [TESTING]
```

When cutting a new release, update the `unreleased` heading to the tag being generated and date, like `## vX.Y.Z - YYYY-MM-DD` and create a new placeholder section for  `unreleased` entries.

## unreleased

<<<<<<< HEAD
=======
## v1.11.1 - 2024-01-16

* [ENHANCEMENT] [#1161](https://github.com/k8ssandra/k8ssandra-operator/issues/1161) Update cass-operator Helm chart to 0.46.1. Adds containerPort for cass-operator metrics and changes cass-config-builder base from UBI7 to UBI8
>>>>>>> 3d332862
* [BUGFIX] [#1172](https://github.com/k8ssandra/k8ssandra-operator/issues/1172) Restrict the mutating webhook to cass-operator managed pods

## v1.11.0 - 2023-12-20

* [CHANGE] Upgrade to Medusa v0.17.0
* [CHANGE] Upgrade to cass-operator v1.18.2
* [FEATURE] [#659](https://github.com/thelastpickle/cassandra-medusa/issues/659) Add support for DSE search 
* [ENHANCEMENT] [#1125](https://github.com/k8ssandra/k8ssandra-operator/issues/1125) Support Stargate with DSE and upgrade Stargate to 1.0.77
* [ENHANCEMENT] [#1122](https://github.com/k8ssandra/k8ssandra-operator/issues/1122) Expose backup size in MedusaBackup CRD
* [BUGFIX] [#1145](https://github.com/k8ssandra/k8ssandra-operator/issues/1145) Add missing MutatingWebhook configuration to the Helm chart
* [BUGFIX] [#1132](https://github.com/k8ssandra/k8ssandra-operator/issues/1132) Fix mismatch between Cassandra pods from different cluster when running backup ops
* [BUGFIX] [#1119](https://github.com/k8ssandra/k8ssandra-operator/issues/1119) Fix k8ssandra cluster upgrade failures between 3.x and 4.x versions<|MERGE_RESOLUTION|>--- conflicted
+++ resolved
@@ -15,12 +15,9 @@
 
 ## unreleased
 
-<<<<<<< HEAD
-=======
 ## v1.11.1 - 2024-01-16
 
 * [ENHANCEMENT] [#1161](https://github.com/k8ssandra/k8ssandra-operator/issues/1161) Update cass-operator Helm chart to 0.46.1. Adds containerPort for cass-operator metrics and changes cass-config-builder base from UBI7 to UBI8
->>>>>>> 3d332862
 * [BUGFIX] [#1172](https://github.com/k8ssandra/k8ssandra-operator/issues/1172) Restrict the mutating webhook to cass-operator managed pods
 
 ## v1.11.0 - 2023-12-20
