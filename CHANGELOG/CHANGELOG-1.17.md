--- conflicted
+++ resolved
@@ -22,8 +22,5 @@
 * [BUGFIX] [#1322](https://github.com/k8ssandra/k8ssandra-operator/issues/1322) Fix bug where server-system-logger customisations from the Containers field would be overwritten when vector was enabled. 
 * [FEATURE] Add support for HCD 1.0
 * [ENHANCEMENT] [#1329](https://github.com/k8ssandra/k8ssandra-operator/issues/1329) Add config emptyDir volume mount on Reaper deployment to allow read only root FS
-<<<<<<< HEAD
-* [ENHANCEMENT] [#1278](https://github.com/k8ssandra/k8ssandra-operator/issues/1278) Add toggle to allow the disabling of the Medusa purge CronJob creation
-=======
 * [BUGFIX] Fix HCD jvm options generation
->>>>>>> d28e342c
+* [ENHANCEMENT] [#1278](https://github.com/k8ssandra/k8ssandra-operator/issues/1278) Add toggle to allow the disabling of the Medusa purge CronJob creation