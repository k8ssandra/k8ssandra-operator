# Changelog

Changelog for the K8ssandra Operator, new PRs should update the `unreleased` section below with entries describing the changes like:

```markdown
* [CHANGE]
* [FEATURE]
* [ENHANCEMENT]
* [BUGFIX]
* [DOCS]
* [TESTING]
```

When cutting a new release, update the `unreleased` heading to the tag being generated and date, like `## vX.Y.Z - YYYY-MM-DD` and create a new placeholder section for  `unreleased` entries.

## unreleased

* [CHANGE] [1313](https://github.com/k8ssandra/k8ssandra-operator/issues/1313) upgrade controller-runtime to 1.17 series, Go to 1.21.
* [BUGFIX] [1317](https://github.com/k8ssandra/k8ssandra-operator/issues/1317) Fix issues with caches in cluster scoped deployments where they were continuing to use a multi-namespace scoped cache and not an informer cache.
* [BUGFIX] [1316](https://github.com/k8ssandra/k8ssandra-operator/issues/1316) Fix interchanged intervals and timeouts in tests.
<<<<<<< HEAD
* [BUGFIX] [1322](https://github.com/k8ssandra/k8ssandra-operator/issues/1322) Fix bug where server-system-logger customisations from the Containers field would be overwritten when vector was enabled. 
=======
* [FEATURE] Add support for HCD 1.0
>>>>>>> 77763d25
<|MERGE_RESOLUTION|>--- conflicted
+++ resolved
@@ -18,8 +18,5 @@
 * [CHANGE] [1313](https://github.com/k8ssandra/k8ssandra-operator/issues/1313) upgrade controller-runtime to 1.17 series, Go to 1.21.
 * [BUGFIX] [1317](https://github.com/k8ssandra/k8ssandra-operator/issues/1317) Fix issues with caches in cluster scoped deployments where they were continuing to use a multi-namespace scoped cache and not an informer cache.
 * [BUGFIX] [1316](https://github.com/k8ssandra/k8ssandra-operator/issues/1316) Fix interchanged intervals and timeouts in tests.
-<<<<<<< HEAD
 * [BUGFIX] [1322](https://github.com/k8ssandra/k8ssandra-operator/issues/1322) Fix bug where server-system-logger customisations from the Containers field would be overwritten when vector was enabled. 
-=======
-* [FEATURE] Add support for HCD 1.0
->>>>>>> 77763d25
+* [FEATURE] Add support for HCD 1.0