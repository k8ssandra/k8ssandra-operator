--- conflicted
+++ resolved
@@ -14,11 +14,7 @@
 When cutting a new release, update the `unreleased` heading to the tag being generated and date, like `## vX.Y.Z - YYYY-MM-DD` and create a new placeholder section for  `unreleased` entries.
 
 ## unreleased
-<<<<<<< HEAD
 * [FEATURE] [#1242](https://github.com/k8ssandra/k8ssandra-operator/issues/1242) Allow for creation of replicated secrets with a prefix, so that we can distinguish between multiple secrets with the same origin but targeting different clusters.
 * [BUGFIX] [#1226](https://github.com/k8ssandra/k8ssandra-operator/issues/1226) Medusa purge cronjob should be created in the operator namespace
-=======
-* [BUGFIX] [#1226](https://github.com/k8ssandra/k8ssandra-operator/issues/1226) Medusa purge cronjob should be created in the operator namespace
 * [BUGFIX] [#1141](https://github.com/k8ssandra/k8ssandra-operator/issues/1141) Use DC name override when naming secondary resources
-* [BUGFIX] [#1138](https://github.com/k8ssandra/k8ssandra-operator/issues/1138) Use cluster name override for metrics agent ConfigMap 
->>>>>>> 9039c023
+* [BUGFIX] [#1138](https://github.com/k8ssandra/k8ssandra-operator/issues/1138) Use cluster name override for metrics agent ConfigMap 