# Changelog

Changelog for the K8ssandra Operator, new PRs should update the `unreleased` section below with entries describing the changes like:

```markdown
* [CHANGE]
* [FEATURE]
* [ENHANCEMENT]
* [BUGFIX]
* [DOCS]
* [TESTING]
```

When cutting a new release, update the `unreleased` heading to the tag being generated and date, like `## vX.Y.Z - YYYY-MM-DD` and create a new placeholder section for  `unreleased` entries.

<<<<<<< HEAD
## unreleased
* [BUGFIX] [#1226](https://github.com/k8ssandra/k8ssandra-operator/issues/1226) Medusa purge cronjob should be created in the operator namespace
* [BUGFIX] [#1240](https://github.com/k8ssandra/k8ssandra-operator/issues/1240) The PullSecretRef for medusa is ignored in the standalone deployment of medusa
=======
## v1.14.0 - 2024-04-02

* [FEATURE] [#1242](https://github.com/k8ssandra/k8ssandra-operator/issues/1242) Allow for creation of replicated secrets with a prefix, so that we can distinguish between multiple secrets with the same origin but targeting different clusters.
* [BUGFIX] [#1226](https://github.com/k8ssandra/k8ssandra-operator/issues/1226) Medusa purge cronjob should be created in the operator namespace
* [BUGFIX] [#1141](https://github.com/k8ssandra/k8ssandra-operator/issues/1141) Use DC name override when naming secondary resources
* [BUGFIX] [#1138](https://github.com/k8ssandra/k8ssandra-operator/issues/1138) Use cluster name override for metrics agent ConfigMap 
* [BUGFIX] [#1252](https://github.com/k8ssandra/k8ssandra-operator/issues/1252) Sanitize DC name in pods selector
* [CHANGE] Update Medusa to v0.20.1
* [BUGFIX] [#1235](https://github.com/k8ssandra/k8ssandra-operator/issues/1235) Prevent operator from modifying the spec when superUserRef is not set. Also, remove the injection to mount secrets to cassandra container.
* [BUGFIX] [#1239](https://github.com/k8ssandra/k8ssandra-operator/issues/1239) Use `concurrent_transfers` setting from MedusaConfiguration object if it is actually set.
>>>>>>> 1864ddb5
<|MERGE_RESOLUTION|>--- conflicted
+++ resolved
@@ -13,11 +13,7 @@
 
 When cutting a new release, update the `unreleased` heading to the tag being generated and date, like `## vX.Y.Z - YYYY-MM-DD` and create a new placeholder section for  `unreleased` entries.
 
-<<<<<<< HEAD
-## unreleased
-* [BUGFIX] [#1226](https://github.com/k8ssandra/k8ssandra-operator/issues/1226) Medusa purge cronjob should be created in the operator namespace
-* [BUGFIX] [#1240](https://github.com/k8ssandra/k8ssandra-operator/issues/1240) The PullSecretRef for medusa is ignored in the standalone deployment of medusa
-=======
+
 ## v1.14.0 - 2024-04-02
 
 * [FEATURE] [#1242](https://github.com/k8ssandra/k8ssandra-operator/issues/1242) Allow for creation of replicated secrets with a prefix, so that we can distinguish between multiple secrets with the same origin but targeting different clusters.
@@ -28,4 +24,4 @@
 * [CHANGE] Update Medusa to v0.20.1
 * [BUGFIX] [#1235](https://github.com/k8ssandra/k8ssandra-operator/issues/1235) Prevent operator from modifying the spec when superUserRef is not set. Also, remove the injection to mount secrets to cassandra container.
 * [BUGFIX] [#1239](https://github.com/k8ssandra/k8ssandra-operator/issues/1239) Use `concurrent_transfers` setting from MedusaConfiguration object if it is actually set.
->>>>>>> 1864ddb5
+* [BUGFIX] [#1240](https://github.com/k8ssandra/k8ssandra-operator/issues/1240) The PullSecretRef for medusa is ignored in the standalone deployment of medusa