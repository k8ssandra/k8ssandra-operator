# Changelog

Changelog for the K8ssandra Operator, new PRs should update the `unreleased` section below with entries describing the changes like:

```markdown
* [CHANGE]
* [FEATURE]
* [ENHANCEMENT]
* [BUGFIX]
* [DOCS]
* [TESTING]
```

When cutting a new release, update the `unreleased` heading to the tag being generated and date, like `## vX.Y.Z - YYYY-MM-DD` and create a new placeholder section for  `unreleased` entries.

<<<<<<< HEAD
## unreleased
* [FEATURE] [#1260](https://github.com/k8ssandra/k8ssandra-operator/issues/1260) Update controller-gen to version 0.14.0.
* [FEATURE] [#1280](https://github.com/k8ssandra/k8ssandra-operator/issues/1280) Env variables DEFAULT_REGISTRY and IMAGE_PULL_SECRETS allow overriding the default imagePullSecrets as well as the default registry to use when deploying medusa/reaper/stargate.
* [BUGFIX] [#1253](https://github.com/k8ssandra/k8ssandra-operator/issues/1253) Medusa storage secrets are now labelled with a unique label.
* [BUGFIX] [#1240](https://github.com/k8ssandra/k8ssandra-operator/issues/1240) The PullSecretRef for medusa is ignored in the standalone deployment of medusa
=======
## v1.14.1 - 2024-06-11

* [BUGFIX] [#1334](https://github.com/k8ssandra/k8ssandra-operator/issues/1334) Delete `MedusaBackupJobs` during purge
* [BUGFIX] [#1336](https://github.com/k8ssandra/k8ssandra-operator/issues/1336) Propagate labels to the sync `MedusaTask` created after purge
>>>>>>> d11580e5

## v1.14.0 - 2024-04-02

* [FEATURE] [#1242](https://github.com/k8ssandra/k8ssandra-operator/issues/1242) Allow for creation of replicated secrets with a prefix, so that we can distinguish between multiple secrets with the same origin but targeting different clusters.
* [BUGFIX] [#1226](https://github.com/k8ssandra/k8ssandra-operator/issues/1226) Medusa purge cronjob should be created in the operator namespace
* [BUGFIX] [#1141](https://github.com/k8ssandra/k8ssandra-operator/issues/1141) Use DC name override when naming secondary resources
* [BUGFIX] [#1138](https://github.com/k8ssandra/k8ssandra-operator/issues/1138) Use cluster name override for metrics agent ConfigMap 
* [BUGFIX] [#1252](https://github.com/k8ssandra/k8ssandra-operator/issues/1252) Sanitize DC name in pods selector
* [CHANGE] Update Medusa to v0.20.1
* [BUGFIX] [#1235](https://github.com/k8ssandra/k8ssandra-operator/issues/1235) Prevent operator from modifying the spec when superUserRef is not set. Also, remove the injection to mount secrets to cassandra container.
* [BUGFIX] [#1239](https://github.com/k8ssandra/k8ssandra-operator/issues/1239) Use `concurrent_transfers` setting from MedusaConfiguration object if it is actually set.<|MERGE_RESOLUTION|>--- conflicted
+++ resolved
@@ -13,18 +13,10 @@
 
 When cutting a new release, update the `unreleased` heading to the tag being generated and date, like `## vX.Y.Z - YYYY-MM-DD` and create a new placeholder section for  `unreleased` entries.
 
-<<<<<<< HEAD
-## unreleased
-* [FEATURE] [#1260](https://github.com/k8ssandra/k8ssandra-operator/issues/1260) Update controller-gen to version 0.14.0.
-* [FEATURE] [#1280](https://github.com/k8ssandra/k8ssandra-operator/issues/1280) Env variables DEFAULT_REGISTRY and IMAGE_PULL_SECRETS allow overriding the default imagePullSecrets as well as the default registry to use when deploying medusa/reaper/stargate.
-* [BUGFIX] [#1253](https://github.com/k8ssandra/k8ssandra-operator/issues/1253) Medusa storage secrets are now labelled with a unique label.
-* [BUGFIX] [#1240](https://github.com/k8ssandra/k8ssandra-operator/issues/1240) The PullSecretRef for medusa is ignored in the standalone deployment of medusa
-=======
 ## v1.14.1 - 2024-06-11
 
 * [BUGFIX] [#1334](https://github.com/k8ssandra/k8ssandra-operator/issues/1334) Delete `MedusaBackupJobs` during purge
 * [BUGFIX] [#1336](https://github.com/k8ssandra/k8ssandra-operator/issues/1336) Propagate labels to the sync `MedusaTask` created after purge
->>>>>>> d11580e5
 
 ## v1.14.0 - 2024-04-02
 
