# Changelog

Changelog for the K8ssandra Operator, new PRs should update the `unreleased` section below with entries describing the changes like:

```markdown
* [CHANGE]
* [FEATURE]
* [ENHANCEMENT]
* [BUGFIX]
* [DOCS]
* [TESTING]
```

When cutting a new release, update the `unreleased` heading to the tag being generated and date, like `## vX.Y.Z - YYYY-MM-DD` and create a new placeholder section for  `unreleased` entries.

## unreleased

<<<<<<< HEAD
=======
## v1.9.1 - 2023-10-06

>>>>>>> ee5f5c4d
* [CHANGE] Upgrade to Reaper v3.3.4 for arm64 support
* [CHANGE] Upgrade to cass-operator v1.17.2 to fix issues with Medusa modifying initContainers when used with Cassandra 4.1
* [BUGFIX] Upgrade to Medusa v0.16.2 to fix issues with listing backups

## v1.9.0 - 2023-09-20

* [CHANGE] [#1037](https://github.com/k8ssandra/k8ssandra-operator/issues/1037) Upgrade Medusa to v0.16.1
* [CHANGE] Upgrade to cass-operator v1.17.1
* [ENHANCEMENT] [#1045](https://github.com/k8ssandra/k8ssandra-operator/issues/1045) Validate MedusaBackup before doing restore to prevent data loss scenarios
* [ENHANCEMENT] [#1046](https://github.com/k8ssandra/k8ssandra-operator/issues/1046) Add detailed backup information in the MedusaBackup CRD status
* [BUGFIX] [#1027](https://github.com/k8ssandra/k8ssandra-operator/issues/1027) Point system-logger image to use the v1.16.0 tag instead of latest
* [BUGFIX] [#1026](https://github.com/k8ssandra/k8ssandra-operator/issues/1026) Fix DC name overrides not being properly handled
* [BUGFIX] [#981](https://github.com/k8ssandra/k8ssandra-operator/issues/981) Fix race condition in K8ssandraTask status update
* [BUGFIX] [#1023](https://github.com/k8ssandra/k8ssandra-operator/issues/1023) Ensure merged serverVersion passed to IsNewMetricsEndpointAvailable()
* [BUGFIX] [#1017](https://github.com/k8ssandra/k8ssandra-operator/issues/1017) Fix MedusaTask to delete only its own backups
* [DOCS] [#1019](https://github.com/k8ssandra/k8ssandra-operator/issues/1019) Add PR review guidelines documentation
* [TESTING] [#1037](https://github.com/k8ssandra/k8ssandra-operator/issues/1037) Add non regression test for Medusa issue with scale up after a restore
* [TESTING] [#1037](https://github.com/k8ssandra/k8ssandra-operator/issues/1037) Add e2e test for Medusa against DSE<|MERGE_RESOLUTION|>--- conflicted
+++ resolved
@@ -15,11 +15,8 @@
 
 ## unreleased
 
-<<<<<<< HEAD
-=======
 ## v1.9.1 - 2023-10-06
 
->>>>>>> ee5f5c4d
 * [CHANGE] Upgrade to Reaper v3.3.4 for arm64 support
 * [CHANGE] Upgrade to cass-operator v1.17.2 to fix issues with Medusa modifying initContainers when used with Cassandra 4.1
 * [BUGFIX] Upgrade to Medusa v0.16.2 to fix issues with listing backups
