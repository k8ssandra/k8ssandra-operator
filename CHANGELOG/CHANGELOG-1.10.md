# Changelog

Changelog for the K8ssandra Operator, new PRs should update the `unreleased` section below with entries describing the changes like:

```markdown
* [CHANGE]
* [FEATURE]
* [ENHANCEMENT]
* [BUGFIX]
* [DOCS]
* [TESTING]
```

When cutting a new release, update the `unreleased` heading to the tag being generated and date, like `## vX.Y.Z - YYYY-MM-DD` and create a new placeholder section for  `unreleased` entries.

## unreleased

<<<<<<< HEAD
=======
## v1.10.1 - 2023-10-27

>>>>>>> 05190d3c
* [BUGFIX] [#1109](https://github.com/k8ssandra/k8ssandra-operator/issues/1109) Correctly configure the cr.k8ssandra.io registry

## v1.10.0 - 2023-10-26

* [CHANGE] [#1072](https://github.com/k8ssandra/k8ssandra-operator/issues/1072) Add settings to configure reaper HTTP management interface
* [CHANGE] Upgrade Reaper to v3.4.0
* [CHANGE] [#1088](https://github.com/k8ssandra/k8ssandra-operator/issues/1088) Use the Scarf proxy for image coordinates
* [CHANGE] Update to cass-operator v1.18.1
* [ENHANCEMENT] [#1073](https://github.com/k8ssandra/k8ssandra-operator/issues/1073) Add a namespace label to the Cassandra metrics 
* [BUGFIX] [#1060](https://github.com/k8ssandra/k8ssandra-operator/issues/1060) Fix restore mapping shuffling nodes when restoring in place
* [BUGFIX] [#1061](https://github.com/k8ssandra/k8ssandra-operator/issues/1061) Point to cass-config-builder 1.0.7 for arm64 compatibility
* [ENHANCEMENT] [#956](https://github.com/k8ssandra/k8ssandra-operator/issues/956) Enable linting in the project
* [BUGFIX] [#1102](https://github.com/k8ssandra/k8ssandra-operator/issues/1102) Update gRPC maximum receive size to 512MB. Note, the operator might need more max memory than the default to take advantage of this.<|MERGE_RESOLUTION|>--- conflicted
+++ resolved
@@ -15,11 +15,8 @@
 
 ## unreleased
 
-<<<<<<< HEAD
-=======
 ## v1.10.1 - 2023-10-27
 
->>>>>>> 05190d3c
 * [BUGFIX] [#1109](https://github.com/k8ssandra/k8ssandra-operator/issues/1109) Correctly configure the cr.k8ssandra.io registry
 
 ## v1.10.0 - 2023-10-26
